/*
 * Copyright (C) 2011 The Android Open Source Project
 *
 * Licensed under the Apache License, Version 2.0 (the "License");
 * you may not use this file except in compliance with the License.
 * You may obtain a copy of the License at
 *
 *      http://www.apache.org/licenses/LICENSE-2.0
 *
 * Unless required by applicable law or agreed to in writing, software
 * distributed under the License is distributed on an "AS IS" BASIS,
 * WITHOUT WARRANTIES OR CONDITIONS OF ANY KIND, either express or implied.
 * See the License for the specific language governing permissions and
 * limitations under the License.
 */

#include "mini_trace.h"


#include <fstream>
#include <sys/uio.h>
#include <grp.h>
#include <unistd.h>

#include "base/stl_util.h"
#include "base/unix_file/fd_file.h"
#include "class_linker.h"
#include "common_throws.h"
#include "debugger.h"
#include "mirror/object_array-inl.h"
#include "mirror/object-inl.h"
#include "os.h"
#include "scoped_thread_state_change.h"
#include "ScopedLocalRef.h"
#include "thread.h"
#include "thread_list.h"
#include "private/android_filesystem_config.h"
#if !defined(ART_USE_PORTABLE_COMPILER)
#include "entrypoints/quick/quick_entrypoints.h"
#endif

#include <sys/socket.h>
#include <sys/un.h>
#include <endian.h>
#include "ringbuf.h"

namespace art {

/**
 * Method event - length 6
 *   int16_t tid;
 *   int32_t art_method_with_action
 *
 * Field event - length 14
 *   int16_t tid;
 *   int32_t art_field_with_action;
 *   int32_t this_obj;
 *   int32_t dex_pc;
 *
 * Exception event - variable length
 *   int16_t tid;
 *   int32_t dump_length_with_action;
 *   char dumped[];
 *
 * Custom event - length 10
 *   int16_t tid;
 *   int32_t content_length_with_action;
 *   char message_content[];
 */
enum MiniTraceAction {
    kMiniTraceMethodEnter = 0x00,       // method entry
    kMiniTraceMethodExit = 0x01,        // method exit
    kMiniTraceUnwind = 0x02,            // method exited by exception unwinding
    kMiniTraceFieldRead = 0x03,         // field read
    kMiniTraceFieldWrite = 0x04,        // field write
    kMiniTraceExceptionCaught = 0x05,   // exception caught
    kMiniTraceCustomEvent = 0x06,       // custom event
    kMiniTraceActionMask = 0x07,        // three bits
};

MiniTrace* volatile MiniTrace::the_trace_ = NULL;
const char *MiniTrace::threadnames_to_exclude[] = {
  THREAD_FinalizerDaemon,
  THREAD_ReferenceQueueDaemon,
  THREAD_GCDaemon,
  THREAD_FinalizerWatchdogDaemon,
  THREAD_HeapTrimmerDaemon
};

#if _BYTE_ORDER == _LITTLE_ENDIAN

static void Append2LE(char* buf, uint16_t val) {
  *(uint16_t *)buf = val;
}

static void Append4LE(char* buf, uint32_t val) {
  *(uint32_t *)buf = val;
}

#else /* _BYTE_ORDER == _BIG_ENDIAN */
static_assert(_BYTE_ORDER == _BIG_ENDIAN);

static void Append2LE(char* buf, uint16_t val) {
  *buf++ = static_cast<char>(val);
  *buf++ = static_cast<char>(val >> 8);
}

static void Append4LE(char* buf, uint32_t val) {
  *buf++ = static_cast<char>(val);
  *buf++ = static_cast<char>(val >> 8);
  *buf++ = static_cast<char>(val >> 16);
  *buf++ = static_cast<char>(val >> 24);
}

#endif /* _BYTE_ORDER */

static int read_with_timeout (int socket_fd, void *buf, int size, int timeout_sec) {
  int total_written = 0;
  int written;
  if (timeout_sec <= 0 || timeout_sec > 10) {
    return 0;
  }
  uint32_t run_until = (uint32_t) time(NULL) + timeout_sec;
  int attempt = 0;
  while (total_written < size) {
    written = read(socket_fd, (char *) buf + total_written, size - total_written);
    attempt++;

    if ((uint32_t) time(NULL) >= run_until)
      break;
    total_written += written;
  }
  if (attempt != 1)
    LOG(INFO) << "MiniTrace: read attempt " << attempt;

  return total_written;
}

static int CreateSocketAndCheckUIDAndPrefix(void *buf, uid_t uid, uint32_t *log_flag) {
  int socket_fd;
  sockaddr_un server_addr;
  if ((socket_fd = socket(AF_UNIX, SOCK_STREAM, 0)) < 0) {
    PLOG(ERROR) << "MiniTrace: socket " << errno;
    return -1;
  }

  memset(&server_addr, 0, sizeof server_addr);
  server_addr.sun_family = AF_UNIX;
  strcpy(&server_addr.sun_path[1], "/dev/mt/server");
  int addrlen = sizeof server_addr.sun_family + strlen(&server_addr.sun_path[1]) + 1;

  if (connect(socket_fd, (sockaddr *)&server_addr, addrlen) < 0) {
    PLOG(ERROR) << "MiniTrace: connect " << errno;
    close(socket_fd);
    return -1;
  }
  LOG(INFO) << "MiniTrace: connect success!";

  uid_t targetuid;
  int32_t prefix_length;
  int written = read_with_timeout(socket_fd, &targetuid, sizeof (uid_t), 3);
  if (written == sizeof (uid_t)) {
    // check uid
    LOG(INFO) << "MiniTrace: read success, written " << written << " targetuid " << targetuid << " uid " << (uid&0xFFFF);
    if (targetuid == uid) {
      int32_t pid = getpid();
      int32_t SPECIAL_VALUE = 0x7415963;
      write(socket_fd, &pid, 4);
      write(socket_fd, &SPECIAL_VALUE, 4);

      // read available path
      written = read_with_timeout(socket_fd, log_flag, 4, 3);
      if (written == 4 && (*log_flag & ~MiniTrace::MiniTraceFlag::kFlagAll) == 0) {
        written = read_with_timeout(socket_fd, &prefix_length, 4, 3);
        if (written == 4 && prefix_length > 0 && prefix_length < 256) {
          written = read_with_timeout(socket_fd, buf, prefix_length + 1, 3);
          if (written == prefix_length + 1) {
            return socket_fd;
          } else {
            LOG(ERROR) << "MiniTrace: Read Prefix " << errno;
          }
        } else {
          PLOG(ERROR) << "MiniTrace: Read Prefix length " << errno;
        }
      } else {
        LOG(ERROR) << "MiniTrace: Read flag " << errno;
      }
    } else {
      PLOG(INFO) << "MiniTrace: Mismatch UID " << targetuid << " != " << uid;
    }
  } else {
    PLOG(ERROR) << "MiniTrace: Read UID " << errno;
  }
  close(socket_fd);
  return -1;
}

void MiniTrace::ReadBuffer(char *dest, size_t offset, size_t len) {
  // Must be called after ringbuf_consume
  if (offset + len <= buffer_size_) {
    memcpy(dest, buf_ + offset, len);
  } else {
    // wrap around
    size_t first_size = buffer_size_ - offset;
    memcpy(dest, buf_ + offset, first_size);
    memcpy(dest + first_size, buf_, len - first_size);
  }
}

void MiniTrace::WriteRingBuffer(ringbuf_worker_t *worker, const char *src, size_t len) {
  ssize_t offset;
  while ((offset = ringbuf_acquire(ringbuf_, worker, len)) == -1) {}
  if (offset + len <= buffer_size_) {
    memcpy(buf_ + offset, src, len);
  } else {
    // wrap around
    size_t first_size = buffer_size_ - offset;
    memcpy(buf_ + offset, src, first_size);
    memcpy(buf_, src + first_size, len - first_size);
  }
  ringbuf_produce(ringbuf_, worker);
}

void MiniTrace::Start() {
  uid_t uid = getuid();
  // Do not target system app
  if ((uid % AID_USER) < AID_APP)
    return;

  char prefix[100];
  Thread* self = Thread::Current();
  MiniTrace *the_trace;
  uint32_t log_flag;
  {
    MutexLock mu(self, *Locks::trace_lock_);
    if (the_trace_ != NULL) // Already started
      return;

    int socket_fd = CreateSocketAndCheckUIDAndPrefix(prefix, uid, &log_flag);
    if (socket_fd == -1)
      return;
    LOG(INFO) << "MiniTrace: connection success, received prefix="
        << prefix << " log_flag=" << log_flag;

    CHECK((log_flag & ~kFlagAll) == 0);
    CHECK(!(log_flag & (kDoMethodEntered | kDoMethodExited | kDoMethodUnwind))
      || (log_flag & kLogMethodTypeFlags));
    CHECK(!(log_flag & (kDoFieldRead | kDoFieldWritten))
      || (log_flag & kLogFieldTypeFlags));
    the_trace = the_trace_ = new MiniTrace(socket_fd, prefix, log_flag, 1024 * 1024);
  }
  Runtime* runtime = Runtime::Current();
  runtime->GetThreadList()->SuspendAll();
  CHECK_PTHREAD_CALL(pthread_create, (&the_trace->consumer_thread_, NULL, &ConsumerFunction,
                                      the_trace),
                                      "Consumer thread");
  if (log_flag & kLogMessage)
    log_flag |= kDoMethodExited;
  runtime->GetInstrumentation()->AddListener(the_trace, log_flag & kInstListener);
  runtime->GetInstrumentation()->EnableMethodTracing();
  runtime->GetThreadList()->ResumeAll();
}

void MiniTrace::Stop() {
  // Stop would not be called...
  Runtime* runtime = Runtime::Current();
  MiniTrace* the_trace = NULL;
  {
    // This block prevents more than one invocation for MiniTrace::Stop
    MutexLock mu(Thread::Current(), *Locks::trace_lock_);
    if (the_trace_ == NULL)
      return;
    else {
      the_trace = the_trace_;
      the_trace_ = NULL;
    }
  }
  if (the_trace != NULL) {
    // Wait for consumer
    LOG(INFO) << "MiniTrace: Stop() called";
    Thread *consumer_thread = NULL;
    ThreadList *runtime_thread_list = runtime->GetThreadList();
    if (the_trace->consumer_runs_ && the_trace->consumer_tid_ != 0)
      consumer_thread = runtime_thread_list->FindThreadByThreadId(the_trace->consumer_tid_);

    runtime_thread_list->SuspendAll();
    runtime->GetInstrumentation()->DisableMethodTracing();
    runtime->GetInstrumentation()->RemoveListener(the_trace, the_trace->log_flag_ & kInstListener);

    // Wait for consumer
    if (consumer_thread != NULL) {
      the_trace->consumer_runs_ = false;
      runtime_thread_list->Resume(consumer_thread);
      CHECK_PTHREAD_CALL(pthread_join, (the_trace->consumer_thread_, NULL),
          "consumer thread shutdown");
    }

    // delete trace objects
    delete the_trace->wids_registered_lock_;
    delete the_trace->traced_method_lock_;
    delete the_trace->traced_field_lock_;
    delete the_trace->traced_thread_lock_;
    delete the_trace->buf_;
    free(the_trace->ringbuf_);

    delete the_trace;
    runtime_thread_list->ResumeAll();
  }
}

void MiniTrace::Shutdown() {
  if (GetMethodTracingMode() != kTracingInactive) {
    LOG(INFO) << "MiniTrace: Shutdown...";
    Stop();
  }
}

void MiniTrace::Checkout() {
  Thread *self = Thread::Current();
  MiniTrace *the_trace = NULL;
  {
    MutexLock mu(self, *Locks::trace_lock_);
    the_trace = the_trace_;
  }
  if (the_trace == NULL)
    Start();
  else {
    LOG(INFO) << "MiniTrace: Checkout called";
    the_trace->data_bin_index_ ++;
  }
}


TracingMode MiniTrace::GetMethodTracingMode() {
  MutexLock mu(Thread::Current(), *Locks::trace_lock_);
  if (the_trace_ == NULL) {
    return kTracingInactive;
  } else {
    return kMethodTracingActive;
  }
}

void *MiniTrace::ConsumerFunction(void *arg) {
  MiniTrace *the_trace = (MiniTrace *)arg;
  Runtime* runtime = Runtime::Current();
  CHECK(runtime->AttachCurrentThread("Consumer", true, runtime->GetSystemThreadGroup(),
                                       !runtime->IsCompiler()));

  Thread *self = Thread::Current();
  LOG(INFO) << "MiniTrace: Consumer thread attached with tid " << self->GetTid();
  the_trace->consumer_tid_ = self->GetTid();

  // Create empty file to log data
  int last_bin_index = the_trace->data_bin_index_;
  std::string trace_data_filename(StringPrintf("%sdata_%d.bin",
      the_trace->prefix_, last_bin_index));
  std::string trace_method_info_filename(StringPrintf("%sinfo_m.log", the_trace->prefix_));
  std::string trace_field_info_filename(StringPrintf("%sinfo_f.log", the_trace->prefix_));
  std::string trace_thread_info_filename(StringPrintf("%sinfo_t.log", the_trace->prefix_));

  File *trace_data_file_ = OS::CreateEmptyFile(trace_data_filename.c_str());
  CHECK(trace_data_file_ != NULL);

  File *trace_method_info_file_ = OS::CreateEmptyFile(trace_method_info_filename.c_str());
  CHECK(trace_method_info_file_ != NULL);

  File *trace_field_info_file_ = OS::CreateEmptyFile(trace_field_info_filename.c_str());
  CHECK(trace_field_info_file_ != NULL);

  File *trace_thread_info_file_ = OS::CreateEmptyFile(trace_thread_info_filename.c_str());
  CHECK(trace_thread_info_file_ != NULL);

  char *databuf = new char[the_trace->buffer_size_];
  size_t len, woff;
  std::string buffer;
  while (the_trace->consumer_runs_) {
    // If data_bin_index_ is modified from Checkout, handle for it
    if (last_bin_index != the_trace->data_bin_index_) {
      // release and send its filename to socket
      CHECK(trace_data_file_->Flush() == 0);
      CHECK(trace_data_file_->Close() == 0);
      write(the_trace->socket_fd_, trace_data_filename.c_str(), trace_data_filename.length() + 1);
      last_bin_index = the_trace->data_bin_index_;
      trace_data_filename.assign(StringPrintf("%sdata_%d.bin",
          the_trace->prefix_, last_bin_index));
      trace_data_file_ = OS::CreateEmptyFile(trace_data_filename.c_str());
      CHECK(trace_data_file_ != NULL);
    }

    // Dump Buffer
    len = ringbuf_consume(the_trace->ringbuf_, &woff);
    if (len > 0) {
      the_trace->ReadBuffer(databuf, woff, len);
      ringbuf_release(the_trace->ringbuf_, len);

      // Save to data binary file
      if (!trace_data_file_->WriteFully(databuf, len)) {
        std::string detail(StringPrintf("MiniTrace: Trace data write failed: %s", strerror(errno)));
        PLOG(ERROR) << detail;
        {
          Locks::mutator_lock_->ExclusiveLock(self);
          ThrowRuntimeException("%s", detail.c_str());
          Locks::mutator_lock_->ExclusiveUnlock(self);
        }
      }

      // If size exceeds 1GB, release it
      // Same as checkout - @TODO differentiate those
      int64_t size = trace_data_file_->GetLength();
      if (size >= 1024 * 1024 * 1024)
        the_trace->data_bin_index_++;
    }

    // Dump Method
    {
      MutexLock mu(self, *the_trace->traced_method_lock_);
      the_trace->DumpMethod(buffer);
    }
    if (!buffer.empty()) {
      if (!trace_method_info_file_->WriteFully(buffer.c_str(), buffer.length())) {
        std::string detail(StringPrintf("MiniTrace: Trace method info write failed: %s", strerror(errno)));
        PLOG(ERROR) << detail;
        {
          Locks::mutator_lock_->ExclusiveLock(self);
          ThrowRuntimeException("%s", detail.c_str());
          Locks::mutator_lock_->ExclusiveUnlock(self);
        }
      }
    }

    // Dump Field
    {
      MutexLock mu(self, *the_trace->traced_field_lock_);
      the_trace->DumpField(buffer);
    }
    if (!buffer.empty()) {
      if (!trace_field_info_file_->WriteFully(buffer.c_str(), buffer.length())) {
        std::string detail(StringPrintf("MiniTrace: Trace field info write failed: %s", strerror(errno)));
        PLOG(ERROR) << detail;
        {
          Locks::mutator_lock_->ExclusiveLock(self);
          ThrowRuntimeException("%s", detail.c_str());
          Locks::mutator_lock_->ExclusiveUnlock(self);
        }
      }
    }

    // Dump Thread
    {
      MutexLock mu(self, *the_trace->traced_thread_lock_);
      the_trace->DumpThread(buffer);
    }
    if (!buffer.empty()) {
      if (!trace_thread_info_file_->WriteFully(buffer.c_str(), buffer.length())) {
        std::string detail(StringPrintf("MiniTrace: Trace thread info write failed: %s", strerror(errno)));
        PLOG(ERROR) << detail;
        {
          Locks::mutator_lock_->ExclusiveLock(self);
          ThrowRuntimeException("%s", detail.c_str());
          Locks::mutator_lock_->ExclusiveUnlock(self);
        }
      }
    }
  }

  delete databuf;
  CHECK(trace_data_file_->Flush() == 0);
  CHECK(trace_data_file_->Close() == 0);
  CHECK(trace_method_info_file_->Flush() == 0);
  CHECK(trace_method_info_file_->Close() == 0);
  CHECK(trace_field_info_file_->Flush() == 0);
  CHECK(trace_field_info_file_->Close() == 0);
  CHECK(trace_thread_info_file_->Flush() == 0);
  CHECK(trace_thread_info_file_->Close() == 0);

  write(the_trace->socket_fd_, trace_method_info_filename.c_str(),
      trace_method_info_filename.length() + 1);
  write(the_trace->socket_fd_, trace_field_info_filename.c_str(),
      trace_field_info_filename.length() + 1);
  write(the_trace->socket_fd_, trace_thread_info_filename.c_str(),
      trace_thread_info_filename.length() + 1);
  write(the_trace->socket_fd_, trace_data_filename.c_str(),
      trace_data_filename.length() + 1);
  runtime->DetachCurrentThread();
  return NULL;
}

MiniTrace::MiniTrace(int socket_fd, const char *prefix,
        uint32_t log_flag, uint32_t buffer_size)
    : socket_fd_(socket_fd), data_bin_index_(0),
      buf_(new uint8_t[buffer_size]()),
      wids_registered_lock_(new Mutex("Ringbuf worker lock")),
      consumer_runs_(true), consumer_tid_(0),
      log_flag_(log_flag), do_coverage_((log_flag & kDoCoverage) != 0),
      buffer_size_(buffer_size), start_time_(MicroTime()),
      traced_method_lock_(new Mutex("MiniTrace method lock")),
      traced_field_lock_(new Mutex("MiniTrace field lock")),
      traced_thread_lock_(new Mutex("MiniTrace thread lock")),
<<<<<<< HEAD
      method_message_next_(NULL), main_message_(NULL) {
=======
      apkDexFile_(NULL) {
>>>>>>> 93d9e188

  // Set prefix
  strcpy(prefix_, prefix);

  // Initialize MPSC ring buffer
  size_t ringbuf_obj_size;
  ringbuf_get_sizes(MAX_THREAD_COUNT, &ringbuf_obj_size, NULL);

  ringbuf_ = (ringbuf_t *) malloc(ringbuf_obj_size);
  ringbuf_setup(ringbuf_, MAX_THREAD_COUNT, buffer_size);

  for (size_t i=0; i<MAX_THREAD_COUNT; i++) {
    wids_registered_[i] = false;
  }

  env_ = Thread::Current()->GetJniEnv();
}

void MiniTrace::DexPcMoved(Thread* thread, mirror::Object* this_object,
                       mirror::ArtMethod* method, uint32_t new_dex_pc) {
  // We're not recorded to listen to this kind of event, so complain.
  LOG(ERROR) << "MiniTrace: Unexpected dex PC event in tracing " << PrettyMethod(method) << " " << new_dex_pc;
};

void MiniTrace::FieldRead(Thread* thread, mirror::Object* this_object,
                       mirror::ArtMethod* method, uint32_t dex_pc, mirror::ArtField* field) {
  LogFieldTraceEvent(thread, this_object, field, dex_pc, true);
}

void MiniTrace::FieldWritten(Thread* thread, mirror::Object* this_object,
                          mirror::ArtMethod* method, uint32_t dex_pc, mirror::ArtField* field,
                          const JValue& field_value) {
  UNUSED(field_value);
  LogFieldTraceEvent(thread, this_object, field, dex_pc, false);
}

void MiniTrace::MethodEntered(Thread* thread, mirror::Object* this_object,
                          mirror::ArtMethod* method, uint32_t dex_pc) {
  LogMethodTraceEvent(thread, method, dex_pc, instrumentation::Instrumentation::kMethodEntered);
}

void MiniTrace::MethodExited(Thread* thread, mirror::Object* this_object,
                         mirror::ArtMethod* method, uint32_t dex_pc,
                         const JValue& return_value) {
  if (log_flag_ & kDoMethodExited)
    LogMethodTraceEvent(thread, method, dex_pc, instrumentation::Instrumentation::kMethodExited);

  if (log_flag_ & kLogMessage) {
    // Assume the first called next() is called with MessageQueue from main thread
    if (UNLIKELY(method_message_next_ == NULL)) {
      if (strcmp(method->GetDeclaringClassDescriptor(), "Landroid/os/MessageQueue;") == 0) {
        std::string name = method->GetName();
        if (name.compare("next") == 0) {
          method_message_next_ = method;
          main_message_ = this_object;
          LogMessage(thread, return_value);
        }
      }
    } else if (UNLIKELY(method_message_next_ == method && main_message_ == this_object)) {
      LogMessage(thread, return_value);
    }
  }
}

void MiniTrace::MethodUnwind(Thread* thread, mirror::Object* this_object,
                         mirror::ArtMethod* method, uint32_t dex_pc) {
  LogMethodTraceEvent(thread, method, dex_pc, instrumentation::Instrumentation::kMethodUnwind);
}

void MiniTrace::ExceptionCaught(Thread* thread, const ThrowLocation& throw_location,
                            mirror::ArtMethod* catch_method, uint32_t catch_dex_pc,
                            mirror::Throwable* exception_object) {
  MiniTraceAction action = kMiniTraceExceptionCaught;

  ringbuf_worker_t *ringbuf_worker = GetRingBufWorker();
  if (ringbuf_worker == NULL)
    return;
  std::string content = exception_object->Dump();
  uint16_t record_size = content.length() + 2 + 4 + 1;
  char *buf = new char[record_size]();

  Append2LE(buf, thread->GetTid());
  Append4LE(buf + 2, (record_size << 3) | action);
  strcpy(buf + 6, content.c_str());

  WriteRingBuffer(ringbuf_worker, buf, record_size);
  delete buf;
}

void MiniTrace::LogMessage(Thread* thread, const JValue& message) {
  ringbuf_worker_t *ringbuf_worker = GetRingBufWorker();
  if (ringbuf_worker == NULL)
    return;

  static Thread *_thread = NULL;
  static JNIEnvExt *env = NULL;
  static jclass queueClass;
  static jmethodID toString;
  if (_thread == NULL) {
    // initialize
    _thread = thread;
    env = thread->GetJniEnv();
    queueClass = jclass(env->NewGlobalRef(env->FindClass("android/os/MessageQueue")));
    toString = env->GetMethodID(queueClass, "toString", "()Ljava/lang/String;");
  } else CHECK(_thread == thread);

  MiniTraceThreadFlag orig_flag = thread->GetMiniTraceFlag();
  thread->SetMiniTraceFlag(kMiniTraceExclude);

  ScopedLocalRef<jobject> jmessage(env, env->NewLocalRef(message.GetL()));
  ScopedLocalRef<jobject> message_string(env,
      env->CallObjectMethod(jmessage.get(), toString));
  const char* message_cstring = env->GetStringUTFChars((jstring) message_string.get(), 0);

  int32_t length = strlen(message_cstring);
  int32_t record_size = length + 2 + 4 + 1;
  char *buf = new char[record_size]();
  Append2LE(buf, thread->GetTid());
  Append4LE(buf + 2, (record_size << 3) | kMiniTraceCustomEvent);
  strcpy(buf + 6, message_cstring);

  env->ReleaseStringUTFChars((jstring) message_string.get(), message_cstring);
  WriteRingBuffer(ringbuf_worker, buf, record_size);
  thread->SetMiniTraceFlag(orig_flag);
}

void MiniTrace::LogMethodTraceEvent(Thread* thread, mirror::ArtMethod* method, uint32_t dex_pc,
                                instrumentation::Instrumentation::InstrumentationEvent event) {
  uint32_t minitrace_type = method->GetMiniTraceType();
  if ((minitrace_type == 0 && !(log_flag_ & kLogMethodType0))
      || (minitrace_type == 1 && !(log_flag_ & kLogMethodType1))
      || (minitrace_type == 2 && !(log_flag_ & kLogMethodType2))
      || (minitrace_type == 3 && !(log_flag_ & kLogMethodType3)))
    return;

  MiniTraceAction action = kMiniTraceMethodEnter;
  switch (event) {
    case instrumentation::Instrumentation::kMethodEntered:
      action = kMiniTraceMethodEnter;
      break;
    case instrumentation::Instrumentation::kMethodExited:
      action = kMiniTraceMethodExit;
      break;
    case instrumentation::Instrumentation::kMethodUnwind:
      action = kMiniTraceUnwind;
      break;
    default:
      UNIMPLEMENTED(FATAL) << "MiniTrace: Unexpected event: " << event;
  }

  ringbuf_worker_t *ringbuf_worker = GetRingBufWorker();
  if (ringbuf_worker == NULL)
    return;
  // If log is originated from app file, pass it
  if (!LogNewMethod(method)) {
    return;
  }

  char buf[6];
  uint32_t method_ptr = PointerToLowMemUInt32(method);
  DCHECK(~(method_ptr & kMiniTraceActionMask));
  Append2LE(buf, thread->GetTid());
  Append4LE(buf + 2, method_ptr | action);

  WriteRingBuffer(ringbuf_worker, buf, 6);
}

void MiniTrace::LogFieldTraceEvent(Thread* thread, mirror::Object *this_object, mirror::ArtField* field,
                                uint32_t dex_pc, bool read_event) {
  uint32_t minitrace_type = field->GetMiniTraceType();
  if ((minitrace_type == 0 && !(log_flag_ & kLogFieldType0))
      || (minitrace_type == 1 && !(log_flag_ & kLogFieldType1))
      || (minitrace_type == 2 && !(log_flag_ & kLogFieldType2))
      || (minitrace_type == 3 && !(log_flag_ & kLogFieldType3)))
    return;

  MiniTraceAction action;
  if (read_event) {
    action = kMiniTraceFieldRead;
  } else {
    action = kMiniTraceFieldWrite;
  }

  ringbuf_worker_t *ringbuf_worker = GetRingBufWorker();
  if (ringbuf_worker == NULL)
    return;
  LogNewField(field);

  char buf[14];
  Append2LE(buf, thread->GetTid());
  Append4LE(buf + 2, PointerToLowMemUInt32(field) | action);
  Append4LE(buf + 6, PointerToLowMemUInt32(this_object));
  Append4LE(buf + 10, dex_pc);

  WriteRingBuffer(ringbuf_worker, buf, 14);
}

void MiniTrace::StoreExitingThreadInfo(Thread* thread) {
  MutexLock mu(thread, *Locks::trace_lock_);
  if (the_trace_ != nullptr) {
    the_trace_->UnregisterThread(thread);
  }
}

void MiniTrace::DumpMethod(std::string &string) {
  Thread *self = Thread::Current();
  traced_method_lock_->AssertHeld(self);
  string.assign("");
  for (auto& it: methods_not_stored_) {
    (&it)->Dump(string);
  }
  methods_not_stored_.clear();
}

void MiniTrace::DumpField(std::string &string) {
  Thread *self = Thread::Current();
  traced_field_lock_->AssertHeld(self);
  string.assign("");
  for (auto& it: fields_not_stored_) {
    (&it)->Dump(string);
  }
  fields_not_stored_.clear();
}

void MiniTrace::DumpThread(std::string &string) {
  Thread *self = Thread::Current();
  traced_thread_lock_->AssertHeld(self);
  string.assign("");
  for (auto& it : threads_not_stored_) {
    (&it)->Dump(string);
  }
  threads_not_stored_.clear();
}

bool MiniTrace::LogNewMethod(mirror::ArtMethod *method) {
  const DexFile *dxFile = method->GetDexFile();
  if (apkDexFile_ != NULL && dxFile == apkDexFile_)
    return false;
  else if (dxFile->GetLocation().rfind("/data/app/", 0) == 0) {
    apkDexFile_ = dxFile;
    return false;
  }
  MutexLock mu(Thread::Current(), *traced_method_lock_);
  auto it = visited_methods_.insert(method);
  if (it.second)
    methods_not_stored_.emplace_back(method);
  return true;
}

void MiniTrace::LogNewField(mirror::ArtField *field) {
  MutexLock mu(Thread::Current(), *traced_field_lock_);
  auto it = visited_fields_.insert(field);
  if (it.second)
    fields_not_stored_.emplace_back(field);
}

bool* MiniTrace::GetExecutionData(Thread* self, mirror::ArtMethod* method) {
  if (method->IsRuntimeMethod() || method->IsProxyMethod()) {  // No profile for execution data
    return NULL;
  }

  {
    DCHECK_EQ(self, Thread::Current());
    MutexLock mu(Thread::Current(), *Locks::trace_lock_);
    MiniTrace* the_trace = the_trace_;
    if (the_trace == NULL) {
      return NULL;
    }

    if (!the_trace->do_coverage_) {
      return NULL;
    }

    uint32_t minitrace_type = method->GetMiniTraceType();
    if ((minitrace_type == 0 && !(the_trace->log_flag_ & kLogMethodType0))
        || (minitrace_type == 1 && !(the_trace->log_flag_ & kLogMethodType1))
        || (minitrace_type == 2 && !(the_trace->log_flag_ & kLogMethodType2))
        || (minitrace_type == 3 && !(the_trace->log_flag_ & kLogMethodType3)))
      return NULL;

    SafeMap<mirror::ArtMethod*, bool*>::const_iterator it = the_trace->execution_data_.find(method);
    if (it == the_trace_->execution_data_.end()) {
      const DexFile::CodeItem* code_item = method->GetCodeItem();
      uint16_t insns_size = code_item->insns_size_in_code_units_;
      if (insns_size == 0) {
        return NULL;
      }

      bool* execution_data = new bool[insns_size];
      memset(execution_data, 0, insns_size * sizeof(bool));

      the_trace->LogNewMethod(method);
      the_trace->execution_data_.Put(method, execution_data);
      return execution_data;
    }
    return it->second;
  }
}

void MiniTrace::PostClassPrepare(mirror::Class* klass) {
  if (klass->IsArrayClass() || klass->IsInterface() || klass->IsPrimitive()) {
    return;
  }

  std::string temp;
  const char* descriptor = klass->GetDescriptor(&temp);

  if ((strncmp(descriptor, "Ljava/", 6) == 0)
      || (strncmp(descriptor, "Ljavax/", 7) == 0)
      || (strncmp(descriptor, "Lsun/", 5) == 0)
      || (strncmp(descriptor, "Lcom/sun/", 9) == 0)
      || (strncmp(descriptor, "Lcom/ibm/", 9) == 0)
      || (strncmp(descriptor, "Lorg/xml/", 9) == 0)
      || (strncmp(descriptor, "Lorg/w3c/", 9) == 0)
      || (strncmp(descriptor, "Lapple/awt/", 11) == 0)
      || (strncmp(descriptor, "Lcom/apple/", 11) == 0)
      || (strncmp(descriptor, "Landroid/", 9) == 0)
      || (strncmp(descriptor, "Lcom/android/", 13) == 0)) {
    {
      size_t num_fields = klass->NumInstanceFields();
      mirror::ObjectArray<mirror::ArtField>* fields = klass->GetIFields();

      for (size_t i = 0; i < num_fields; i++) {
        mirror::ArtField* f = fields->Get(i);
        f->SetMiniTraceType(1);
      }
    }

    {
      size_t num_fields = klass->NumStaticFields();
      mirror::ObjectArray<mirror::ArtField>* fields = klass->GetSFields();

      for (size_t i = 0; i < num_fields; i++) {
        mirror::ArtField* f = fields->Get(i);
        f->SetMiniTraceType(1);
      }
    }
  }

  if ((strncmp(descriptor, "Ljava/", 6) == 0)
      || (strncmp(descriptor, "Llibcore/", 9) == 0)
      || (strncmp(descriptor, "Landroid/system/", 16) == 0)
      || (strncmp(descriptor, "Landroid/os/StrictMode", 22) == 0)
      || (strncmp(descriptor, "Ldalvik/system/", 15) == 0)
      || (strncmp(descriptor, "Lcom/android/dex/", 17) == 0)
      || (strncmp(descriptor, "Lcom/android/internal/util/", 27) == 0)
      || (strncmp(descriptor, "Lorg/apache/harmony/", 20) == 0)) {
    for (size_t i = 0, e = klass->NumDirectMethods(); i < e; i++) {
      klass->GetDirectMethod(i)->SetMiniTraceType(2);
    }
    for (size_t i = 0, e = klass->NumVirtualMethods(); i < e; i++) {
      klass->GetVirtualMethod(i)->SetMiniTraceType(2);
    }
  } else if (false /* @TODO all other API methods */) {
    for (size_t i = 0, e = klass->NumDirectMethods(); i < e; i++) {
      klass->GetDirectMethod(i)->SetMiniTraceType(1);
    }
    for (size_t i = 0, e = klass->NumVirtualMethods(); i < e; i++) {
      klass->GetVirtualMethod(i)->SetMiniTraceType(1);
    }
  }
}

/* Register new thread and returns true if the thread is on our interest
 * otherwise returns false
 */
ringbuf_worker_t *MiniTrace::GetRingBufWorker() {
  Thread *self = Thread::Current();

  MiniTraceThreadFlag flag = self->GetMiniTraceFlag();
  if (flag == kMiniTraceFirstSeen) {
    pthread_t pself = pthread_self();
    if (pself == consumer_thread_) {
      self->SetMiniTraceFlag(kMiniTraceExclude);
      return NULL;
    }
    std::string name;
    self->GetThreadName(name);
    for (size_t i=0; i<THREAD_TO_EXCLUDE_CNT; i++) {
      if (name.compare(threadnames_to_exclude[i]) == 0) {
        self->SetMiniTraceFlag(kMiniTraceExclude);
        return NULL;
      }
    }

    // Find available worker slot
    ringbuf_worker_t *ringbuf_worker = NULL;
    {
      MutexLock mu(self, *wids_registered_lock_);
      for (size_t i=0; i<MAX_THREAD_COUNT; i++) {
        if (wids_registered_[i] == false) {
          ringbuf_worker = ringbuf_register(ringbuf_, i);
          wids_registered_[i] = true;
          break;
        }
      }
    }
    if (ringbuf_worker == NULL) {
      // No avilable worker slot
      LOG(ERROR) << "MiniTrace: The number of active threads are too big";
      self->SetMiniTraceFlag(kMiniTraceExclude);
      return NULL;
    }
    {
      MutexLock mu(self, *traced_thread_lock_);
      threads_not_stored_.emplace_back(self->GetTid(), name);
    }

    self->SetMiniTraceFlag(kMiniTraceMarked);
    self->SetRingBufWorker(ringbuf_worker);
    return ringbuf_worker;
  }
  if (flag == kMiniTraceMarked) {
    return self->GetRingBufWorker();
  }
  return NULL;
}

void MiniTrace::UnregisterThread(Thread *thread) {
  CHECK_EQ(thread, Thread::Current());

  size_t wid;
  ringbuf_worker_t *ringbuf_worker;
  if (thread->GetMiniTraceFlag() == kMiniTraceMarked) {
    ringbuf_worker = thread->GetRingBufWorker();
    wid = ringbuf_w2i(ringbuf_, ringbuf_worker);
    {
      MutexLock mu(thread, *wids_registered_lock_);
      wids_registered_[wid] = false;
    }
    ringbuf_unregister(ringbuf_, ringbuf_worker);
    thread->SetMiniTraceFlag(kMiniTraceExclude);
  }
}

}  // namespace art<|MERGE_RESOLUTION|>--- conflicted
+++ resolved
@@ -247,6 +247,11 @@
       || (log_flag & kLogMethodTypeFlags));
     CHECK(!(log_flag & (kDoFieldRead | kDoFieldWritten))
       || (log_flag & kLogFieldTypeFlags));
+
+    // Currently UNUSED flags
+    CHECK(!(log_flag & kLogFieldType1));
+    CHECK(!(log_flag & kLogFieldType2));
+    CHECK(!(log_flag & kLogMethodType2));
     the_trace = the_trace_ = new MiniTrace(socket_fd, prefix, log_flag, 1024 * 1024);
   }
   Runtime* runtime = Runtime::Current();
@@ -496,11 +501,7 @@
       traced_method_lock_(new Mutex("MiniTrace method lock")),
       traced_field_lock_(new Mutex("MiniTrace field lock")),
       traced_thread_lock_(new Mutex("MiniTrace thread lock")),
-<<<<<<< HEAD
       method_message_next_(NULL), main_message_(NULL) {
-=======
-      apkDexFile_(NULL) {
->>>>>>> 93d9e188
 
   // Set prefix
   strcpy(prefix_, prefix);
@@ -654,10 +655,7 @@
   ringbuf_worker_t *ringbuf_worker = GetRingBufWorker();
   if (ringbuf_worker == NULL)
     return;
-  // If log is originated from app file, pass it
-  if (!LogNewMethod(method)) {
-    return;
-  }
+  LogNewMethod(method);
 
   char buf[6];
   uint32_t method_ptr = PointerToLowMemUInt32(method);
@@ -735,19 +733,11 @@
   threads_not_stored_.clear();
 }
 
-bool MiniTrace::LogNewMethod(mirror::ArtMethod *method) {
-  const DexFile *dxFile = method->GetDexFile();
-  if (apkDexFile_ != NULL && dxFile == apkDexFile_)
-    return false;
-  else if (dxFile->GetLocation().rfind("/data/app/", 0) == 0) {
-    apkDexFile_ = dxFile;
-    return false;
-  }
+void MiniTrace::LogNewMethod(mirror::ArtMethod *method) {
   MutexLock mu(Thread::Current(), *traced_method_lock_);
   auto it = visited_methods_.insert(method);
   if (it.second)
     methods_not_stored_.emplace_back(method);
-  return true;
 }
 
 void MiniTrace::LogNewField(mirror::ArtField *field) {
@@ -805,62 +795,68 @@
     return;
   }
 
+  static const DexFile *apkDexFile = NULL;
+  const DexFile& dxFile = klass->GetDexFile();
+  if (apkDexFile == NULL && (dxFile.GetLocation().rfind("/data/app/", 0) == 0))
+    apkDexFile = &dxFile;
   std::string temp;
   const char* descriptor = klass->GetDescriptor(&temp);
 
-  if ((strncmp(descriptor, "Ljava/", 6) == 0)
-      || (strncmp(descriptor, "Ljavax/", 7) == 0)
-      || (strncmp(descriptor, "Lsun/", 5) == 0)
-      || (strncmp(descriptor, "Lcom/sun/", 9) == 0)
-      || (strncmp(descriptor, "Lcom/ibm/", 9) == 0)
-      || (strncmp(descriptor, "Lorg/xml/", 9) == 0)
-      || (strncmp(descriptor, "Lorg/w3c/", 9) == 0)
-      || (strncmp(descriptor, "Lapple/awt/", 11) == 0)
-      || (strncmp(descriptor, "Lcom/apple/", 11) == 0)
-      || (strncmp(descriptor, "Landroid/", 9) == 0)
-      || (strncmp(descriptor, "Lcom/android/", 13) == 0)) {
+  // (strncmp(descriptor, "Ljava/", 6) == 0)
+  //  || (strncmp(descriptor, "Ljavax/", 7) == 0)
+  //  || (strncmp(descriptor, "Lsun/", 5) == 0)
+  //  || (strncmp(descriptor, "Lcom/sun/", 9) == 0)
+  //  || (strncmp(descriptor, "Lcom/ibm/", 9) == 0)
+  //  || (strncmp(descriptor, "Lorg/xml/", 9) == 0)
+  //  || (strncmp(descriptor, "Lorg/w3c/", 9) == 0)
+  //  || (strncmp(descriptor, "Lapple/awt/", 11) == 0)
+  //  || (strncmp(descriptor, "Lcom/apple/", 11) == 0)
+  //  || (strncmp(descriptor, "Landroid/", 9) == 0)
+  //  || (strncmp(descriptor, "Lcom/android/", 13) == 0)
+
+  if (&dxFile == apkDexFile) {
+    // App-specific fields
     {
-      size_t num_fields = klass->NumInstanceFields();
       mirror::ObjectArray<mirror::ArtField>* fields = klass->GetIFields();
-
-      for (size_t i = 0; i < num_fields; i++) {
+      for (int32_t i = 0; i < fields->GetLength(); i++) {
         mirror::ArtField* f = fields->Get(i);
-        f->SetMiniTraceType(1);
-      }
-    }
-
+        f->SetMiniTraceType(3);
+      }
+    }
     {
-      size_t num_fields = klass->NumStaticFields();
       mirror::ObjectArray<mirror::ArtField>* fields = klass->GetSFields();
-
-      for (size_t i = 0; i < num_fields; i++) {
+      for (int32_t i = 0; i < fields->GetLength(); i++) {
         mirror::ArtField* f = fields->Get(i);
-        f->SetMiniTraceType(1);
-      }
-    }
-  }
-
-  if ((strncmp(descriptor, "Ljava/", 6) == 0)
-      || (strncmp(descriptor, "Llibcore/", 9) == 0)
-      || (strncmp(descriptor, "Landroid/system/", 16) == 0)
-      || (strncmp(descriptor, "Landroid/os/StrictMode", 22) == 0)
-      || (strncmp(descriptor, "Ldalvik/system/", 15) == 0)
-      || (strncmp(descriptor, "Lcom/android/dex/", 17) == 0)
-      || (strncmp(descriptor, "Lcom/android/internal/util/", 27) == 0)
-      || (strncmp(descriptor, "Lorg/apache/harmony/", 20) == 0)) {
+        f->SetMiniTraceType(3);
+      }
+    }
+
+    // App-specific methods
     for (size_t i = 0, e = klass->NumDirectMethods(); i < e; i++) {
-      klass->GetDirectMethod(i)->SetMiniTraceType(2);
+      klass->GetDirectMethod(i)->SetMiniTraceType(3);
     }
     for (size_t i = 0, e = klass->NumVirtualMethods(); i < e; i++) {
-      klass->GetVirtualMethod(i)->SetMiniTraceType(2);
-    }
-  } else if (false /* @TODO all other API methods */) {
-    for (size_t i = 0, e = klass->NumDirectMethods(); i < e; i++) {
-      klass->GetDirectMethod(i)->SetMiniTraceType(1);
-    }
-    for (size_t i = 0, e = klass->NumVirtualMethods(); i < e; i++) {
-      klass->GetVirtualMethod(i)->SetMiniTraceType(1);
-    }
+      klass->GetVirtualMethod(i)->SetMiniTraceType(3);
+    }
+  } else {
+    // API methods
+    if ((strncmp(descriptor, "Ljava/", 6) == 0)
+        || (strncmp(descriptor, "Llibcore/", 9) == 0)
+        || (strncmp(descriptor, "Landroid/system/", 16) == 0)
+        || (strncmp(descriptor, "Landroid/os/StrictMode", 22) == 0)
+        || (strncmp(descriptor, "Ldalvik/system/", 15) == 0)
+        || (strncmp(descriptor, "Lcom/android/dex/", 17) == 0)
+        || (strncmp(descriptor, "Lcom/android/internal/util/", 27) == 0)
+        || (strncmp(descriptor, "Lorg/apache/harmony/", 20) == 0)) {
+      // Basic methods among API methods
+      for (size_t i = 0, e = klass->NumDirectMethods(); i < e; i++) {
+        klass->GetDirectMethod(i)->SetMiniTraceType(1);
+      }
+      for (size_t i = 0, e = klass->NumVirtualMethods(); i < e; i++) {
+        klass->GetVirtualMethod(i)->SetMiniTraceType(1);
+      }
+    }
+    // Non-basic API methods are type 0
   }
 }
 
